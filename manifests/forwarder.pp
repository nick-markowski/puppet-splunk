--- conflicted
+++ resolved
@@ -274,11 +274,6 @@
   -> Class['splunk::forwarder::config']
   ~> Class['splunk::forwarder::service']
 
-<<<<<<< HEAD
-  splunk_config { 'splunk':
-    forwarder_installdir             => $homedir,
-    forwarder_confdir                => $confdir,
-=======
   # This is a module that supports multiple platforms. For some platforms
   # there is non-generic configuration that needs to be declared in addition
   # to the agnostic resources declared here.
@@ -289,9 +284,9 @@
     -> Class['splunk::forwarder::service']
   }
 
-  Splunk_config['splunk'] {
-    forwarder_confdir                => $forwarder_confdir,
->>>>>>> 8ba582d1
+  splunk_config['splunk'] {
+    forwarder_installdir             => $homedir,                                                                                                                                                                
+    forwarder_confdir                => $confdir, 
     purge_forwarder_deploymentclient => $purge_deploymentclient,
     purge_forwarder_outputs          => $purge_outputs,
     purge_forwarder_inputs           => $purge_inputs,
